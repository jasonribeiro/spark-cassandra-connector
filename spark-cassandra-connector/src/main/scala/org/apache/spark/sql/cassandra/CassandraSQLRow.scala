--- conflicted
+++ resolved
@@ -1,25 +1,17 @@
 package org.apache.spark.sql.cassandra
 
-import java.math.BigInteger
 import java.sql.Timestamp
 import java.util.Date
 import java.math.BigInteger
 
-<<<<<<< HEAD
 import com.datastax.driver.core.Row
-import com.datastax.spark.connector.GettableData
-=======
-import org.apache.spark.sql.types.UTF8String
-import org.apache.spark.sql.types.Decimal
-
-import com.datastax.driver.core.{Row, ProtocolVersion}
 import com.datastax.spark.connector.{TupleValue, UDTValue, GettableData}
->>>>>>> 73e4d920
 import com.datastax.spark.connector.rdd.reader.{ThisRowReaderAsFactory, RowReader}
 import com.datastax.spark.connector.types.TypeConverter
+
 import org.apache.spark.sql.{Row => SparkRow}
 import org.apache.spark.unsafe.types.UTF8String
-import java.math.{BigDecimal => JBigDecimal}
+import org.apache.spark.sql.types.Decimal
 
 final class CassandraSQLRow(val columnNames: IndexedSeq[String], val columnValues: IndexedSeq[AnyRef])
   extends GettableData with SparkRow with Serializable {
@@ -59,17 +51,7 @@
     val data = new Array[Object](columnNames.length)
     for (i <- columnNames.indices) {
       data(i) = GettableData.get(row, i)
-<<<<<<< HEAD
-      data(i) match {
-        case date: Date => data.update(i, new Timestamp(date.getTime))
-        case bigInt: BigInteger => data.update(i, new JBigDecimal(bigInt))
-        case str: String => data.update(i, UTF8String.fromString(str))
-        case set: Set[_] => data.update(i, set.toSeq)
-        case _ =>
-      }
-=======
       data.update(i, toSparkSqlType(data(i)))
->>>>>>> 73e4d920
     }
     new CassandraSQLRow(columnNames, data)
   }
@@ -86,7 +68,7 @@
   private def toSparkSqlType(value: Any): AnyRef = {
     value match {
       case date: Date => new Timestamp(date.getTime)
-      case str: String => UTF8String(str)
+      case str: String => UTF8String.fromString(str)
       case bigInteger: BigInteger => Decimal(bigInteger.toString)
       case set: Set[_] => set.map(toSparkSqlType).toSeq
       case list: List[_] => list.map(toSparkSqlType)
