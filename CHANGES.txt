--- conflicted
+++ resolved
@@ -1,13 +1,9 @@
-<<<<<<< HEAD
 1.4.0 M1
  * Upgrade Spark to 1.4.0 (SPARKC-192)
 
 ********************************************************************************
 
-1.3.0 M2 (unreleased)
-=======
 1.3.0 M2
->>>>>>> 7450bbe0
  * Support for loading, saving and mapping Cassandra tuples (SPARKC-172)
  * Support for mapping case classes to UDTs on saving (SPARKC-190)
  * Table and keyspace Name suggestions in DataFrames API (SPARKC-186)
