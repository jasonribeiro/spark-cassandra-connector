--- conflicted
+++ resolved
@@ -1,11 +1,13 @@
-<<<<<<< HEAD
- * Added ColumRef child class to represent functions calls
-
 1.5.0 M3 (unreleased)
+ * Added ColumRef child class to represent functions calls (SPARKC-280)
+ * Warn if Keep_alive_ms is less than spark batch size in streaming (SPARKC-228)
+ * Fixed real tests (SPARKC-247)
  * Added support for tinyint and smallint types (SPARKC-269)
- * Updated Java driver version to 3.0.0-alpha3.
+ * Updated Java driver version to 3.0.0-alpha4; Codec API changes (SPARKC-285)
+ * Updated Java driver version to 3.0.0-alpha3 (SPARKC-270)
  * Changed the way CassandraConnectorSource is obtained due to SPARK-7171 (SPARKC-268)
  * Change write ConsistencyLevel to LOCAL_QUORUM (SPARKC-262)
+ * Parallelize integration tests (SPARKC-293)
 
 1.5.0 M2
  * Bump Java Driver to 2.2.0-rc3, Guava to 16.0.1 and test against Cassandra 2.2.1 (SPARKC-229)
@@ -16,9 +18,7 @@
  * Spark 1.5 initial integration (SPARKC-241)
 
 ********************************************************************************
-=======
  * Let UDTs be converted from GenericRows (SPARKC-271)
->>>>>>> dc107ad3
  * Map InetAddress and UUID to string and store it as StringType in Spark SQL (SPARKC-259)
  * VarInt Column is converted to decimal stored in Spark SQL (SPARKC-266)
  * Retrieve TableSize from Cassandra system table for datasource relation (SPARKC-164)
