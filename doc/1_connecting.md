# Documentation

## Connecting to Cassandra 
This section describes how Spark connects to Cassandra and 
how to execute CQL statements from Spark applications.

### Preparing `SparkContext` to work with Cassandra

To connect your Spark application to Cassandra, set connection options in the 
`SparkConf` object. These are prefixed with `spark.` so that they can be recognized
from the spark-shell and set within the $SPARK_HOME/conf/spark-default.conf.
The following options are available on `SparkConf` object:

Property name                                        | Description                                                       | Default value
-----------------------------------------------------|-------------------------------------------------------------------|--------------------
spark.cassandra.connection.host                      | contact point to connect to the Cassandra cluster                 | address of the Spark master host
<<<<<<< HEAD
spark.cassandra.connection.port (1)                  | Cassandra native port                                             | 9042
spark.cassandra.connection.conf.factory              | name of a Scala module or class implementing `CassandraConnectionFactory` providing connections to the Cassandra cluster | `com.datastax.spark.connector.cql.DefaultConnectionFactory`
=======
spark.cassandra.connection.rpc.port                  | Cassandra thrift port                                             | 9160
spark.cassandra.connection.native.port               | Cassandra native port                                             | 9042
spark.cassandra.connection.factory                   | name of a Scala module or class implementing `CassandraConnectionFactory` providing connections to the Cassandra cluster | `com.datastax.spark.connector.cql.DefaultConnectionFactory`
>>>>>>> e9b7ffa6
spark.cassandra.connection.keep_alive_ms             | period of time to keep unused connections open                    | 250 ms
spark.cassandra.connection.timeout_ms                | maximum period of time to attempt connecting to a node            | 5000 ms
spark.cassandra.connection.reconnection_delay_ms.min | minimum period of time to wait before reconnecting to a dead node | 1000 ms
spark.cassandra.connection.reconnection_delay_ms.max | maximum period of time to wait before reconnecting to a dead node | 60000 ms
spark.cassandra.connection.compression               | compression to use (LZ4, SNAPPY or NONE)                          | NONE 
spark.cassandra.connection.local_dc                  | the local DC to connect to (other nodes will be ignored)          | None
spark.cassandra.auth.username                        | login name for password authentication                            |
spark.cassandra.auth.password                        | password for password authentication                              |
spark.cassandra.auth.conf.factory                    | name of a Scala module or class implementing `AuthConfFactory` providing custom authentication configuration | `com.datastax.spark.connector.cql.DefaultAuthConfFactory`
spark.cassandra.query.retry.count                    | number of times to retry a timed-out query                        | 10
spark.cassandra.query.retry.delay                    | the delay between subsequent retries (can be constant, like 1000; linearly increasing, like 1000+100; or exponential, like 1000\*2) | 4000\*1.5
spark.cassandra.read.timeout_ms                      | maximum period of time to wait for a read to return               | 120000 ms
spark.cassandra.connection.ssl.enabled               | enable secure connection to Cassandra cluster                     | false
spark.cassandra.connection.ssl.trustStore.path       | path for the trust store being used                               | None
spark.cassandra.connection.ssl.trustStore.password   | trust store password                                              | None
spark.cassandra.connection.ssl.trustStore.type       | trust store type                                                  | JKS
spark.cassandra.connection.ssl.protocol              | SSL protocol                                                      | TLS
spark.cassandra.connection.ssl.enabledAlgorithms     | SSL cipher suites                                                 | TLS_RSA_WITH_AES_128_CBC_SHA, TLS_RSA_WITH_AES_256_CBC_SHA

Notes:

1. Prior to connector 1.3.0, this setting was named "spark.cassandra.connection.native.port".

Example:

```scala
val conf = new SparkConf(true)
        .set("spark.cassandra.connection.host", "192.168.123.10")
        .set("spark.cassandra.auth.username", "cassandra")            
        .set("spark.cassandra.auth.password", "cassandra")

val sc = new SparkContext("spark://192.168.123.10:7077", "test", conf)
```

To import Cassandra-specific functions on `SparkContext` and `RDD` objects, call:

```scala
import com.datastax.spark.connector._                                    
```

Query retry delay can be configured in few different ways:
* `<delay in ms>` - for a constant delay before each retry
* `<initial delay in ms>+<increase in ms>` - for a linearly increasing delay - delay before each retry
  will be longer than the delay before the previous retry by increase factor
* `<initial delay in ms>*<increase multiplier, float>` - for an exponentially increasing delay - delay 
  before each retry will be as many times longer than the previous retry delay as specified 
  by the multiplier

### Connection management

Whenever you call a method requiring access to Cassandra, the options in the `SparkConf` object will be used
to create a new connection or to borrow one already open from the global connection cache. 
The initial contact node given in
`spark.cassandra.connection.host` can be any node of the cluster. The driver will fetch the cluster topology from 
the contact node and will always try to connect to the closest node in the same data center. If possible, 
connections are established to the same node the task is running on. Consequently, good locality of data can be achieved and the amount 
of data sent across the network is minimized. 

Connections are never made to data centers other than the data center of `spark.cassandra.connection.host`.
If some nodes in the local data center are down and a read or write operation fails, the operation won't be retried on nodes in
a different data center. This technique guarantees proper workload isolation so that a huge analytics job won't disturb
the realtime part of the system.

Connections are cached internally. If you call two methods needing access to the same Cassandra cluster 
quickly, one after another, or in parallel from different threads, they will share the same logical connection 
represented by the underlying Java Driver `Cluster` object.  

Eventually, when all the tasks needing Cassandra connectivity terminate,
the connection to the Cassandra cluster will be closed shortly thereafter. The period of time for keeping unused connections
open is controlled by the global `spark.cassandra.connection.keep_alive_ms` system property, which defaults to 250 ms. 


### Connecting manually to Cassandra

If you ever need to manually connect to Cassandra in order to issue some CQL statements, 
this driver offers a handy `CassandraConnector` class which can be initialized from the `SparkConf` object
and provides access to the `Cluster` and `Session` objects. `CassandraConnector` instances are serializable
and therefore can be safely used in lambdas passed to Spark transformations.

Assuming an appropriately configured `SparkConf` object is stored in the `conf` variable, the following
code creates a keyspace and a table:

```scala
import com.datastax.spark.connector.cql.CassandraConnector

CassandraConnector(conf).withSessionDo { session =>
  session.execute("CREATE KEYSPACE test2 WITH REPLICATION = {'class': 'SimpleStrategy', 'replication_factor': 1 }")
  session.execute("CREATE TABLE test2.words (word text PRIMARY KEY, count int)")
}
```

[Next - Accessing data](2_loading.md)                                        
<|MERGE_RESOLUTION|>--- conflicted
+++ resolved
@@ -14,14 +14,8 @@
 Property name                                        | Description                                                       | Default value
 -----------------------------------------------------|-------------------------------------------------------------------|--------------------
 spark.cassandra.connection.host                      | contact point to connect to the Cassandra cluster                 | address of the Spark master host
-<<<<<<< HEAD
 spark.cassandra.connection.port (1)                  | Cassandra native port                                             | 9042
-spark.cassandra.connection.conf.factory              | name of a Scala module or class implementing `CassandraConnectionFactory` providing connections to the Cassandra cluster | `com.datastax.spark.connector.cql.DefaultConnectionFactory`
-=======
-spark.cassandra.connection.rpc.port                  | Cassandra thrift port                                             | 9160
-spark.cassandra.connection.native.port               | Cassandra native port                                             | 9042
 spark.cassandra.connection.factory                   | name of a Scala module or class implementing `CassandraConnectionFactory` providing connections to the Cassandra cluster | `com.datastax.spark.connector.cql.DefaultConnectionFactory`
->>>>>>> e9b7ffa6
 spark.cassandra.connection.keep_alive_ms             | period of time to keep unused connections open                    | 250 ms
 spark.cassandra.connection.timeout_ms                | maximum period of time to attempt connecting to a node            | 5000 ms
 spark.cassandra.connection.reconnection_delay_ms.min | minimum period of time to wait before reconnecting to a dead node | 1000 ms
